--- conflicted
+++ resolved
@@ -2,7 +2,7 @@
 # The MIT License (MIT)
 # See license file or visit https://github.com/POSTECH-CVLab/PyTorch-StudioGAN for details
 
-# utils/losses.py
+# src/utils/losses.py
 
 
 import numpy as np
@@ -137,25 +137,14 @@
         if self.pos_collected_numerator:
             mask_4_remove_negatives = negative_mask[labels]
             mask_4_remove_negatives = self.remove_diag(mask_4_remove_negatives)
-<<<<<<< HEAD
             inst2inst_positives = instance_zone*mask_4_remove_negatives
 
             numerator = inst2proxy_positive + inst2inst_positives.sum(dim=1)
-=======
-
-            inst2inst_positives = instance_zone*mask_4_remove_negatives
-
-            numerator = (inst2inst_positives.sum(dim=1)+inst2proxy_positive)
->>>>>>> ea9884f5
         else:
             numerator = inst2proxy_positive
 
         denomerator = torch.cat([torch.unsqueeze(inst2proxy_positive, dim=1), instance_zone], dim=1).sum(dim=1)
-<<<<<<< HEAD
         criterion = -torch.log(temperature*(numerator/denomerator)).mean()
-=======
-        criterion = -torch.log(numerator/denomerator).mean()
->>>>>>> ea9884f5
         return criterion
 
 
