--- conflicted
+++ resolved
@@ -2,7 +2,7 @@
 # The MIT License (MIT)
 # See license file or visit https://github.com/POSTECH-CVLab/PyTorch-StudioGAN for details
 
-# utils/utils.py
+# src/utils/misc.py
 
 
 import numpy as np
@@ -46,7 +46,6 @@
             res_dict.update(flatten_dict(v))
         else:
             res_dict[k] = v
-
     return res_dict
 
 
@@ -254,29 +253,10 @@
         apply_accumulate_stat(gen_tmp, standing_step, prior, batch_size, z_dim, num_classes, device)
         gen_tmp.apply(set_deterministic_op_train)
     else:
-<<<<<<< HEAD
         gen_tmp.eval()
         gen_tmp.apply(set_bn_train)
         gen_tmp.apply(set_deterministic_op_train)
     return gen_tmp
-=======
-        if standing_statistics:
-            apply_accumulate_stat(gen, standing_step, prior, batch_size, z_dim, num_classes, device)
-            gen.apply(set_deterministic_op_train)
-        else:
-            gen.eval()
-        if gen_copy is not None:
-            if standing_statistics:
-                apply_accumulate_stat(gen_copy, standing_step, prior, batch_size, z_dim, num_classes, device)
-                gen_copy.apply(set_deterministic_op_train)
-            else:
-                gen_copy.eval()
-                gen_copy.apply(set_bn_train)
-                gen_copy.apply(set_deterministic_op_train)
-            return gen_copy
-        else:
-            return gen
->>>>>>> ea9884f5
 
 
 def plot_img_canvas(images, save_path, logger, nrow):
